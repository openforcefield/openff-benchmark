--- conflicted
+++ resolved
@@ -475,9 +475,6 @@
         print(json.dumps(results_processed))
 
 
-<<<<<<< HEAD
-=======
-
 @cli.group()
 def report():
     """Analyze the results and create plots.
@@ -510,8 +507,6 @@
     draw.plot_compare_ffs(input_path, ref_method, output_directory)
 
 
-
->>>>>>> 0bdb8ac1
 @cli.group()
 def preprocess():
     """Prepare input molecules for compute.
@@ -954,38 +949,6 @@
 
 
 @cli.group()
-def report():
-    """Analyze the results and create plots.
-
-    """
-    pass
-
-@report.command()
-@click.option('--input-path', default='./', multiple=True, required=True)
-@click.option('--ref-method', default='b3lyp-d3bj', required=True)
-@click.option('--output-directory', default='5-compare_forcefields', required=True)
-def compare_forcefields(input_path, ref_method, output_directory):
-    from .analysis import analysis
-    analysis.main(input_path, ref_method, output_directory)
-
-@report.command()
-@click.option('--input-path', default='./', multiple=True, required=True)
-@click.option('--ref-method', default='b3lyp-d3bj', required=True)
-@click.option('--output-directory', default='5-match_minima', required=True)
-def match_minima(input_path, ref_method, output_directory):
-    from .analysis import analysis
-    analysis.match_minima(input_path, ref_method, output_directory)
-
-@report.command()
-@click.option('--input-path', default='5-compare_forcefields', multiple=True, required=True)
-@click.option('--ref-method', default='default', required=True)
-@click.option('--output-directory', default='5-plots-compare-forcefields', required=True)
-def plots(input_path, ref_method, output_directory):
-    from .analysis import draw
-    draw.plot_compare_ffs(input_path, ref_method, output_directory)
-
-
-@cli.group()
 def torsiondrive():
     """Execute torsiondrives.
 
