"""
Top-level `openff-benchmark` cli entrypoint.

"""

import click

@click.group()
def cli():
    pass


@cli.group()
<<<<<<< HEAD
def report():
    """Analyze the results and create plots

    """
=======
def fractal():
    """Control points for a fractal server and managers.

    """
    pass

@fractal.command()
def server_init():
    from .fractal import fractal_server_init
    fractal_server_init()

@fractal.command()
def server_start():
    from .fractal import fractal_server_start
    fractal_server_start()

@fractal.command()
def manager_init():
    pass

@fractal.command()
def manager_start():
    from .fractal import fractal_manager_start
    fractal_manager_start()

@cli.group()
def optimize():
    """Execute benchmarking geometry optimizations.

    """
    pass

@optimize.command()
@click.option('--server-uri', default="localhost:7777")
@click.option('--dataset-name', required=True)
#@click.option('--replace', is_flag=True)
@click.option('--season', required=True)
@click.argument('input-path', nargs=-1)
def submit_molecules(server_uri, input_path, season, dataset_name):
    from .geometry_optimizations import compute as optcompute
    optcompute.submit_molecules(
            server_uri, input_path, season, dataset_name)


@optimize.command()
def submit_compute(server_uri, input_path):
    pass

@optimize.command()
@click.option('--server-uri', default="localhost:7777")
@click.option('--dataset-name', required=True)
@click.option('--delete-existing', is_flag=True)
@click.argument('output-directory')
def export(server_uri, output_directory, dataset_name, delete_existing):
    from .geometry_optimizations import compute as optcompute
    optcompute.export_molecule_data(
            server_uri, output_directory, dataset_name, delete_existing)

@optimize.command()
@click.option('--server-uri', default="localhost:7777")
@click.option('--dataset-name', required=True)
def status(server_uri, dataset_name):
    from .geometry_optimizations import compute as optcompute
    optdf = optcompute.get_optimization_status(server_uri, dataset_name)
    print(optdf.applymap(lambda x: x.status.value))


@optimize.command()
@click.option('--mode',
              type=click.Choice(['singleshot', 'service']),
              default='singleshot',
              help="If 'singleshot', runs once and exits; if 'service', runs in a loop")
@click.option('--sleep-time', default=3600, help="Time in seconds to sleep when in 'service' mode")
@click.option('--only-compute', default=None, help="Comma-separated compute spec names to limit errorcycling to")
@click.argument('molids', nargs=-1)
def errorcycle(molids, mode, sleep_time, only_compute):
    pass

@optimize.command()
def execute_from_server():
    pass

@optimize.command()
@click.option('--season', required=True)
@click.option('--ncores', default=2)
@click.option('--delete-existing', is_flag=True)
@click.argument('input-path', nargs=-1)
@click.argument('output-directory')
def execute(input_path, output_directory, season, ncores, delete_existing):
    from .geometry_optimizations import compute as optcompute
    optcompute.execute_optimization_from_molecules(
            input_path, output_directory, season, ncores=ncores, delete_existing=delete_existing)

@cli.group()
def validate():
>>>>>>> 7e791c2d
    pass

@report.command()
@click.option('--input-path', default='./', multiple=True, required=True)
@click.option('--ref_method', default='default', required=True)
@click.option('--output_directory', default='./results', required=True)
def compare_forcefields(input_path, ref_method, output_directory):
    from .analysis import analysis
    analysis.main(input_path, ref_method, output_directory)

<<<<<<< HEAD
=======
@click.option('--input_3d_molecules',
              default='',
              nargs=-1,
              help='SDF file(s) to read containing input molecules in specific geometries. This argument should be included if there are particular low-energy conformers that naive conformer generation may not find.')
>>>>>>> 7e791c2d


<<<<<<< HEAD
@report.command()
@click.option('--input-path', default='./', multiple=True, required=True)
def plots(input_path):
    from .analysis import draw
    draw.plot_compare_ffs(input_path)
=======
@click.option('--group_name',
              help='Group name for assigning IDs to the molecules.')
def doit(input_graph_molecules,
         input_3d_molecules,
         output_directory,
         group_name):
    """
    This script preprocesses, validates, and creates a naming system for molecles that will be submitted to the benchmarking workflow. 
    For each unique molecule, up to ten total conformers will be generated by the benchmarking workflow.\n
    This script takes two forms of molecule inputs:\n
        1) "Graph Molecules", the "normal" input type where the geometry of the input molecule will NOT be passed to subsequent steps, and instead all conformers of the molecule will be generated by RDKit.\n
        2) "3D Molecules", where one or more specific geometries are provided, and the rest are generated by RDKit. 
    """
    from .utils.validate_and_assign_ids import validate_and_assign

>>>>>>> 7e791c2d
    if input_graph_molecules == '':
        input_graph_molecules = []
    else:
        input_graph_molecules = [input_graph_molecules]

    if input_3d_molecules == '':
        input_3d_molecules = []
    else:
        input_3d_molecules = [input_3d_molecules]

        validate_and_assign(input_graph_molecules,
                        input_3d_molecules,
                        group_name,
                        output_directory)

@cli.group()
def generate_conformers():
    pass


@generate_conformers.command()

@click.option('--input_directory',
              default='',
              help='Output directory from the validate step')

@click.option('--output_directory',
              default='2-generate_conformers', 
              help='Directory to put output files. If this directory does not exist, one will be created.')

@click.option('--group_name',
              help='Group name for assigning IDs to the molecules.')
def doit(input_directory,
         output_directory):
    from openff.benchmark.utils.generate_conformers import generate_conformers

    generate_conformers(input_directory,
                        output_directory)
    
if __name__ == "__main__":
    cli()<|MERGE_RESOLUTION|>--- conflicted
+++ resolved
@@ -9,14 +9,7 @@
 def cli():
     pass
 
-
-@cli.group()
-<<<<<<< HEAD
-def report():
-    """Analyze the results and create plots
-
-    """
-=======
+@cli.group()
 def fractal():
     """Control points for a fractal server and managers.
 
@@ -110,9 +103,12 @@
     optcompute.execute_optimization_from_molecules(
             input_path, output_directory, season, ncores=ncores, delete_existing=delete_existing)
 
-@cli.group()
-def validate():
->>>>>>> 7e791c2d
+
+@cli.group()
+def report():
+    """Analyze the results and create plots
+
+    """
     pass
 
 @report.command()
@@ -123,24 +119,31 @@
     from .analysis import analysis
     analysis.main(input_path, ref_method, output_directory)
 
-<<<<<<< HEAD
-=======
-@click.option('--input_3d_molecules',
-              default='',
-              nargs=-1,
-              help='SDF file(s) to read containing input molecules in specific geometries. This argument should be included if there are particular low-energy conformers that naive conformer generation may not find.')
->>>>>>> 7e791c2d
-
-
-<<<<<<< HEAD
 @report.command()
 @click.option('--input-path', default='./', multiple=True, required=True)
 def plots(input_path):
     from .analysis import draw
     draw.plot_compare_ffs(input_path)
-=======
+
+
+
+@cli.group()
+def validate():
+    pass
+
+@validate.command()
+@click.option('--input_graph_molecules',
+              default='',
+              help="SDF file(s) to read containing molecules to put through the standard benchmarking workflow. 3D conformers in this file will be ignored and the molecule graph/connectivity will be used to generate conformers for these molecules.")
+@click.option('--input_3d_molecules',
+              default='',
+              nargs=1,
+              help='SDF file(s) to read containing input molecules in specific geometries. This argument should be included if there are particular low-energy conformers that naive conformer generation may not find.')
 @click.option('--group_name',
               help='Group name for assigning IDs to the molecules.')
+@click.option('--output_directory',
+              default='1-validate_and_assign', 
+              help='Directory to put output files. If this directory does not exist, one will be created.')
 def doit(input_graph_molecules,
          input_3d_molecules,
          output_directory,
@@ -154,7 +157,6 @@
     """
     from .utils.validate_and_assign_ids import validate_and_assign
 
->>>>>>> 7e791c2d
     if input_graph_molecules == '':
         input_graph_molecules = []
     else:
@@ -175,8 +177,8 @@
     pass
 
 
+
 @generate_conformers.command()
-
 @click.option('--input_directory',
               default='',
               help='Output directory from the validate step')
