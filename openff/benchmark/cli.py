--- conflicted
+++ resolved
@@ -391,8 +391,6 @@
     import shutil
     import numpy as np
 
-<<<<<<< HEAD
-=======
     existing_output_mols = []
     name_assignments = []
 
@@ -453,7 +451,7 @@
         #    of.write(','.join([str(i) for i in name_assignment]))
         #    of.write('\n')
 
->>>>>>> 896aad0b
+
 @preprocess.command()
 @click.option('--delete-existing', is_flag=True)
 @click.option('-o', '--output-directory',
