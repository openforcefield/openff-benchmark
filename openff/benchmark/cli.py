--- conflicted
+++ resolved
@@ -7,12 +7,9 @@
 import logging
 import csv
 import sys
-<<<<<<< HEAD
+from typing import List
 import os
 import warnings
-=======
-from typing import List
->>>>>>> c814daa1
 
 # Deregister OpenEye for any ToolkitRegistry calls that happen in this file
 logger = logging.getLogger('openforcefield.utils.toolkits')
