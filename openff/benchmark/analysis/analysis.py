#!/usr/bin/env python

"""
analysis.py

For 2+ sets of SDF files that are analogous in terms of molecules and their conformers,
assess them (e.g., having FF geometries) with respective to a reference SDF
file (e.g., having QM geometries). Metrics include: RMSD of conformers, TFD
(another geometric evaluation), and relative energy differences.

By:      David F. Hahn, Lorenzo D'Amore
Version: Jul 22 2021

"""

import os
import numpy as np
import pandas as pd
import warnings

from rdkit import Chem
from rdkit.Chem import rdMolAlign
from tqdm import tqdm

from . import metrics, readwrite

<<<<<<< HEAD
def gather_df(input_path, ref_method):
=======
def get_ref_confs(dataframe):
    ref_confs = {}
    dataframe.loc[:,'ref_conf'] = False
    for mid in tqdm(dataframe.molecule_index.unique(), desc='Finding reference molecules'):
        confs = dataframe.loc[dataframe.molecule_index==mid]
        if confs.shape[0] == 1:
            ref_conf = confs.name[0]
        else:
            ref_conf = confs.final_energy.idxmin()
        ref_confs[mid] = ref_conf
        dataframe.loc[ref_conf, 'ref_conf'] = True
    return ref_confs

def ref_to_ref_confs(dataframe, ref_confs):
    for mid in tqdm(dataframe.molecule_index.unique(), desc='Referencing energies'):
        confs = dataframe.loc[dataframe.molecule_index==mid]
        ref_conf = ref_confs[mid]
        ref_energy = confs.loc[ref_conf, 'final_energy']
        for i, row in confs.iterrows():
            dataframe.loc[i, 'final_energy'] = row['final_energy'] - ref_energy
            
def calc_tfd(reference, result):
    for i, row in tqdm(reference.iterrows(), desc='Calculating TFD'):
        result.loc[i, 'tfd'] = metrics.calc_tfd(row['mol'].to_rdkit(), result.loc[i, 'mol'].to_rdkit())

def calc_rmsd(reference, result, ref_name, result_name):
    for i, row in tqdm(reference.iterrows(), desc='Calculating RMSD'):
        try:
            result.loc[i, 'rmsd'] = rdMolAlign.GetBestRMS(row['mol'].to_rdkit(), result.loc[i, 'mol'].to_rdkit())
        except RuntimeError:
            result.loc[i, 'rmsd'] = np.NaN
            print(f"Unable to calculate best RMSD between {ref_name} and {result_name}; conformer `{i}`")
        
def calc_dde(reference, result):
    result.loc[:,'dde'] = result.final_energy - reference.final_energy

def match_minima(input_path, ref_method, output_directory="./results"):
>>>>>>> 7b5a34bb
    mols = {}
    dataframes = {}
    for path in tqdm(input_path, desc='Reading files'):
        # read in molecules
        m_mols = readwrite.read_sdfs(path)

        # assert that all molecules of path are from the same method
        for mol in m_mols:
            # specify method of molecules
            method = mol.properties['method']
            if method in mols:
                mols[method].append(mol)
            else:
                mols[method] = [ mol ]
                
    # convert molecules to dataframes
    for method in mols:
        dataframes[method] = readwrite.mols_to_dataframe(mols[method])

    assert ref_method in mols, f"No molecules for reference method {ref_method} in input path(s)."

    return dataframes

def intersect(dataframes, ref_method):
    index_intersect = dataframes[ref_method].index
    for m in tqdm(dataframes, desc='Checking input'):
        index_intersect = index_intersect.intersection(dataframes[m].index)
    for m, df in tqdm(dataframes.items(), desc='Checking input'):
        dataframes[m] = df.loc[index_intersect]
        if dataframes[m].shape != df.shape:
            warnings.warn(f"Not all conformers of method {m} considered, because these are not available in other methods.")

def get_confs_min(dataframe):
    confs_min = {}
    dataframe.loc[:,'conf_min'] = False
    for mid in tqdm(dataframe.molecule_index.unique(), desc='Finding conformer minima'):
        confs = dataframe.loc[dataframe.molecule_index==mid]
        if confs.shape[0] == 1:
            conf_min = confs.name[0]
        else:
            conf_min = confs.final_energy.idxmin()
        confs_min[mid] = conf_min
        dataframe.loc[conf_min, 'conf_min'] = True
    return confs_min

def calc_de(dataframe, confs_min):
    for mid in tqdm(dataframe.molecule_index.unique(), desc='Calculating energy difference'):
        confs = dataframe.loc[dataframe.molecule_index==mid]
        conf_min = confs_min[mid]
        ref_energy = confs.loc[conf_min, 'final_energy']
        for i, row in confs.iterrows():
            dataframe.loc[i, 'final_energy'] = row['final_energy'] - ref_energy
            
def calc_tfd(reference, result):
    for i, row in tqdm(reference.iterrows(), desc='Calculating TFD'):
        result.loc[i, 'tfd'] = metrics.calc_tfd(row['mol'].to_rdkit(), result.loc[i, 'mol'].to_rdkit())

def calc_rmsd(reference, result):
    for i, row in tqdm(reference.iterrows(), desc='Calculating RMSD'):
        result.loc[i, 'rmsd'] = rdMolAlign.GetBestRMS(row['mol'].to_rdkit(), result.loc[i, 'mol'].to_rdkit())
        
def calc_dde(reference, result):
    result.loc[:,'dde'] = result.final_energy - reference.final_energy

def match_minima(input_path, ref_method, output_directory="./results"):
    
    # collects the input molecules and build a dataframe 
    dataframes = gather_df(input_path, ref_method)
 
    # takes only conformers which are present in all the methods
    intersect(dataframes, ref_method)

    # get a dictionary with molecule index as key and the name of the reference as item
    confs_min = get_confs_min(dataframes[ref_method])

    # reference all final energies to the reference conformer's final energy (the reference conformers final energy will be 0 afterwards)
    calc_de(dataframes[ref_method], confs_min)
    os.makedirs(output_directory, exist_ok=True)
    
    # loop over methods
    for m in dataframes:
        # if the method is the reference method, we do not do the comparison
        # because it's just a comparison with itself
        if m == ref_method:
            continue
        match = get_ref_conf(dataframes[ref_method], dataframes[m])
        ref_confs = {molecule_id: 
                         match[ match['name'] == ref_conformer ]['ff_mol_name'].values[0] 
                         for molecule_id, ref_conformer in confs_min.items() }
        calc_de(dataframes[m], ref_confs)
        for i, row in match.iterrows():
            match.loc[i, 'tfd'] = metrics.calc_tfd(
                dataframes[ref_method].loc[row['name'], 'mol'].to_rdkit(), 
                dataframes[m].loc[row['ff_mol_name'], 'mol'].to_rdkit()
            )
            match.loc[i, 'dde'] = dataframes[m].loc[row['ff_mol_name'], 'final_energy'] - dataframes[ref_method].loc[row['name'], 'final_energy']
        readwrite.write_results(match, 
                                os.path.join(output_directory, f"matched_{m}.csv"), 
                                columns=['name', 'group_name', 'molecule_index', 'conformer_index', 'ff_mol_name', 'rmsd', 'tfd', 'dde']
        )


def lucas(input_path, ref_method, output_directory="./5-results-lucas"):
    """
    The command accepts the paths of the optimized molecules obtained from the optimization step
    and creates one output csv file per method.
    For each molecule, the code finds the MM reference conformer (ref_conf) with the lowest RMSD
    value with respect to the QM global minimum (qm_min) and then reports the relative energy (dE) 
    and RMDS between ref_conf and the MM global minimum (mm_min).

    """

    # collects the input molecules and build a dataframe
    dataframes = gather_df(input_path, ref_method)

    # takes only conformers which are present in all the methods
    intersect(dataframes, ref_method)

    # find QM min
    qm_df = dataframes[ref_method]
    qm_mins = get_confs_min(qm_df)

    os.makedirs(output_directory, exist_ok=True)

    # find the MM conformer closest to QM qm_min based on rmsd
    # loop over methods

    for m in dataframes:

        # if the method is the reference method, we do not do the comparison
        # because it's just a comparison with itself
        if m == ref_method:
            continue

        mm_df = dataframes[m]

        match = get_ref_conf(qm_df, mm_df)
        ref_confs = {molecule_id:
                                 match[ match['name'] == ref_conformer ]['ff_mol_name'].values[0]
                                 for molecule_id, ref_conformer in qm_mins.items() }

        # find MM min
        mm_mins = get_confs_min(dataframes[m])

        # calculate dE between ref_conf and mm_min
        for i, row in mm_df.iterrows():
            mm_min = mm_mins[row['molecule_index']]
            ref_conf = ref_confs[row['molecule_index']]
            if row['conf_min'] == True:
                mm_df.loc[i, 'final_energy'] = mm_df.loc[ref_conf,'final_energy'] - mm_df.loc[mm_min,'final_energy']

        # calculate RMSD between mm_min and ref_conf
        for i, row in mm_df.iterrows():
            mm_min = mm_mins[row['molecule_index']]
            ref_conf = ref_confs[row['molecule_index']]
            if row['conf_min'] == True:
                mm_df.loc[i, 'rmsd'] = rdMolAlign.GetBestRMS(
                                qm_df.loc[ref_conf, 'mol'].to_rdkit(), qm_df.loc[mm_min, 'mol'].to_rdkit())

        # take only the mm_min = True of the dataframe
        mm_results = mm_df.loc[mm_df.conf_min].copy()

        # adds qm_min and ref_conf to the new dataframe
        for i, row in mm_results.iterrows():
            qm_min = qm_mins[row['molecule_index']]
            ref_conf = ref_confs[row['molecule_index']]
            mm_results.loc[i, 'qm_min'] = qm_min
            mm_results.loc[i, 'ref_conf'] = ref_conf

        mm_results = mm_results.rename(columns={'name':'mm_min', 'ref_conf':'mm_ref',
                                                'rmsd':'rmsd (mm_ref/mm_min)', 'final_energy':'dE (mm_ref-mm_min)'})

        mm_results = mm_results[['qm_min', 'mm_ref', 'mm_min', 'rmsd (mm_ref/mm_min)', 'dE (mm_ref-mm_min)']]

        mm_results.to_csv(os.path.join(output_directory, f"lucas_{m}.csv"), index=False, float_format='%15.8e')


def swope(input_path, ref_method, output_directory="./5-results-swope"):
    """
    The command accepts the paths of the optimized molecules obtained from the optimization step
    and creates one output csv file per method.
    For each molecule, the code reports (i) the relative energy (dE) between each MM conformer and the MM 
    conformer which is the global minimum (mm_min); (ii) the RMSD between each MM conformer and the QM
    conformer which is the global minimum (qm_min).

    """

    # collects the input molecules and build a dataframe
    dataframes = gather_df(input_path, ref_method)

    # takes only conformers which are present in all the methods
    intersect(dataframes, ref_method)

    # find QM min
    qm_df = dataframes[ref_method]
    qm_mins = get_confs_min(qm_df)

    os.makedirs(output_directory, exist_ok=True)

    # loop over methods
    for m in dataframes:
        # if the method is the reference method, we do not do the comparison
        # because it's just a comparison with itself
        if m == ref_method:
            continue

        # find MM min
        mm_df = dataframes[m]
        mm_mins = get_confs_min(dataframes[m])

        # calculate dE between ech MM conformer and mm_min
        for mid in tqdm(mm_df.molecule_index.unique(), desc='Calculating energy difference'):
            confs = mm_df.loc[mm_df.molecule_index==mid]
            mm_min = mm_mins[mid]
            mm_min_energy = confs.loc[mm_min, 'final_energy']
            for i, row in confs.iterrows():
                mm_df.loc[i, 'final_energy'] = row['final_energy'] - mm_min_energy

        # calculate RMSD
        for i, row in tqdm(mm_df.iterrows(), desc='Calculating RMSD'):
            qm_min = qm_mins[row['molecule_index']]
            mm_df.loc[i, 'rmsd'] = rdMolAlign.GetBestRMS(
                             row['mol'].to_rdkit(), qm_df.loc[qm_min, 'mol'].to_rdkit())

        mm_results = mm_df.copy()

        # adds qm_min and mm_min to the new dataframe
        for i, row in mm_results.iterrows():
            qm_min = qm_mins[row['molecule_index']]
            mm_min = mm_mins[row['molecule_index']]
            mm_results.loc[i, 'qm_min'] = qm_min
            mm_results.loc[i, 'mm_min'] = mm_min

        mm_results = mm_results.rename(columns={'name':'mm_conf', 'rmsd':'rmsd (mm_conf/qm_min)',
                                                'final_energy':'dE (mm_conf-mm_min)'})
        
        mm_results = mm_results[['qm_min', 'mm_conf', 'mm_min', 'rmsd (mm_conf/qm_min)', 'dE (mm_conf-mm_min)']]

        mm_results.to_csv(os.path.join(output_directory, f"swope_{m}.csv"), index=False, float_format='%15.8e')



def get_ref_conf(reference, result):
    """
    For each MM method, get the conformers that are the closest (by RMSD) to the global 
    minima conformers calculated with the reference (QM) method.

    Parameters
    ----------
    in_dict : OrderedDict
        dictionary from input file, where key is method and value is dictionary
        first entry should be reference method
        in sub-dictionary, keys are 'sdfile' and 'sdtag'

    Returns
    -------
    mol_dict : dict of dicts
        mol_dict['mol_name']['energies'] =
            [[file1_conf1_E file1_conf2_E] [file2_conf1_E file2_conf2_E]]
        An analogous structure is followed for mol_dict['mol_name']['indices'].

    """
    
    conformer_match = reference.copy()
    for mid in tqdm(reference.molecule_index.unique(), desc='Matching conformers'):
        confs_min = reference.loc[reference.molecule_index==mid]
        query_confs = result.loc[result.molecule_index==mid]
        rms_matrix = {i: {} for i, ref_row in confs_min.iterrows()}
        for i, ref_row in confs_min.iterrows():
            for j, query_row in query_confs.iterrows():
                rmsd = rdMolAlign.GetBestRMS(ref_row['mol'].to_rdkit(), query_row['mol'].to_rdkit())
                rms_matrix[i][j] = rmsd
        for ref, rms_list in rms_matrix.items():
            conf = min(rms_list, key=rms_list.get)
            conformer_match.loc[ref, 'ff_mol_name'] = conf
            conformer_match.loc[ref, 'rmsd'] = rms_list[conf]

    return conformer_match


def main(input_path, ref_method, output_directory="./results"):
    """
    For 2+ sets of SDF files that are analogous in terms of molecules and their
    conformers, assess them with respective to a reference SDF file (e.g., QM).
    Metrics include RMSD of conformers, TFD, and relative energy differences.

    Parameters
    ----------
    input_path : str
        Path to directory with SDF files of molecules. 
        Multiple input paths can be specified.
    ref_method : str
        Tag of reference methods. The molecules having this tag in
        the "method" SDF property will be used as reference
    output_directory : str
        Directory path to deposit exported data. If not present, this 
        directory will be created. default: ./results/
    """
    # collects the input molecules and build a dataframe
    dataframes = gather_df(input_path, ref_method)

    # takes only conformers which are present in all the methods
    intersect(dataframes, ref_method)

    confs_min = get_confs_min(dataframes[ref_method])
    calc_de(dataframes[ref_method], confs_min)

    os.makedirs(output_directory, exist_ok=True)
    for m in tqdm(dataframes, desc='Processing data'):
        if m == ref_method:
            continue
<<<<<<< HEAD
        calc_de(dataframes[m], confs_min)
        calc_rmsd(dataframes[ref_method], dataframes[m])
=======
        ref_to_ref_confs(dataframes[m], ref_confs)
        calc_rmsd(dataframes[ref_method], dataframes[m], ref_name=ref_method, result_name=m)
>>>>>>> 7b5a34bb
        calc_tfd(dataframes[ref_method], dataframes[m])
        calc_dde(dataframes[ref_method], dataframes[m])

        readwrite.write_results(dataframes[m], os.path.join(output_directory, f"{m}.csv"))


### ------------------- Parser -------------------

if __name__ == "__main__":
    import argparse

    parser = argparse.ArgumentParser()

    # run main
    print("Log file from compare_ffs.py")
    main()<|MERGE_RESOLUTION|>--- conflicted
+++ resolved
@@ -24,47 +24,8 @@
 
 from . import metrics, readwrite
 
-<<<<<<< HEAD
+
 def gather_df(input_path, ref_method):
-=======
-def get_ref_confs(dataframe):
-    ref_confs = {}
-    dataframe.loc[:,'ref_conf'] = False
-    for mid in tqdm(dataframe.molecule_index.unique(), desc='Finding reference molecules'):
-        confs = dataframe.loc[dataframe.molecule_index==mid]
-        if confs.shape[0] == 1:
-            ref_conf = confs.name[0]
-        else:
-            ref_conf = confs.final_energy.idxmin()
-        ref_confs[mid] = ref_conf
-        dataframe.loc[ref_conf, 'ref_conf'] = True
-    return ref_confs
-
-def ref_to_ref_confs(dataframe, ref_confs):
-    for mid in tqdm(dataframe.molecule_index.unique(), desc='Referencing energies'):
-        confs = dataframe.loc[dataframe.molecule_index==mid]
-        ref_conf = ref_confs[mid]
-        ref_energy = confs.loc[ref_conf, 'final_energy']
-        for i, row in confs.iterrows():
-            dataframe.loc[i, 'final_energy'] = row['final_energy'] - ref_energy
-            
-def calc_tfd(reference, result):
-    for i, row in tqdm(reference.iterrows(), desc='Calculating TFD'):
-        result.loc[i, 'tfd'] = metrics.calc_tfd(row['mol'].to_rdkit(), result.loc[i, 'mol'].to_rdkit())
-
-def calc_rmsd(reference, result, ref_name, result_name):
-    for i, row in tqdm(reference.iterrows(), desc='Calculating RMSD'):
-        try:
-            result.loc[i, 'rmsd'] = rdMolAlign.GetBestRMS(row['mol'].to_rdkit(), result.loc[i, 'mol'].to_rdkit())
-        except RuntimeError:
-            result.loc[i, 'rmsd'] = np.NaN
-            print(f"Unable to calculate best RMSD between {ref_name} and {result_name}; conformer `{i}`")
-        
-def calc_dde(reference, result):
-    result.loc[:,'dde'] = result.final_energy - reference.final_energy
-
-def match_minima(input_path, ref_method, output_directory="./results"):
->>>>>>> 7b5a34bb
     mols = {}
     dataframes = {}
     for path in tqdm(input_path, desc='Reading files'):
@@ -88,6 +49,7 @@
 
     return dataframes
 
+
 def intersect(dataframes, ref_method):
     index_intersect = dataframes[ref_method].index
     for m in tqdm(dataframes, desc='Checking input'):
@@ -96,6 +58,7 @@
         dataframes[m] = df.loc[index_intersect]
         if dataframes[m].shape != df.shape:
             warnings.warn(f"Not all conformers of method {m} considered, because these are not available in other methods.")
+
 
 def get_confs_min(dataframe):
     confs_min = {}
@@ -110,6 +73,7 @@
         dataframe.loc[conf_min, 'conf_min'] = True
     return confs_min
 
+
 def calc_de(dataframe, confs_min):
     for mid in tqdm(dataframe.molecule_index.unique(), desc='Calculating energy difference'):
         confs = dataframe.loc[dataframe.molecule_index==mid]
@@ -117,17 +81,25 @@
         ref_energy = confs.loc[conf_min, 'final_energy']
         for i, row in confs.iterrows():
             dataframe.loc[i, 'final_energy'] = row['final_energy'] - ref_energy
-            
+
+
+def calc_rmsd(reference, result, ref_name, result_name):
+    for i, row in tqdm(reference.iterrows(), desc='Calculating RMSD'):
+        try:
+            result.loc[i, 'rmsd'] = rdMolAlign.GetBestRMS(row['mol'].to_rdkit(), result.loc[i, 'mol'].to_rdkit())
+        except RuntimeError:
+            result.loc[i, 'rmsd'] = np.NaN
+            print(f"Unable to calculate best RMSD between {ref_name} and {result_name}; conformer `{i}`")
+           
+
 def calc_tfd(reference, result):
     for i, row in tqdm(reference.iterrows(), desc='Calculating TFD'):
         result.loc[i, 'tfd'] = metrics.calc_tfd(row['mol'].to_rdkit(), result.loc[i, 'mol'].to_rdkit())
 
-def calc_rmsd(reference, result):
-    for i, row in tqdm(reference.iterrows(), desc='Calculating RMSD'):
-        result.loc[i, 'rmsd'] = rdMolAlign.GetBestRMS(row['mol'].to_rdkit(), result.loc[i, 'mol'].to_rdkit())
-        
+
 def calc_dde(reference, result):
     result.loc[:,'dde'] = result.final_energy - reference.final_energy
+
 
 def match_minima(input_path, ref_method, output_directory="./results"):
     
@@ -376,13 +348,8 @@
     for m in tqdm(dataframes, desc='Processing data'):
         if m == ref_method:
             continue
-<<<<<<< HEAD
         calc_de(dataframes[m], confs_min)
-        calc_rmsd(dataframes[ref_method], dataframes[m])
-=======
-        ref_to_ref_confs(dataframes[m], ref_confs)
         calc_rmsd(dataframes[ref_method], dataframes[m], ref_name=ref_method, result_name=m)
->>>>>>> 7b5a34bb
         calc_tfd(dataframes[ref_method], dataframes[m])
         calc_dde(dataframes[ref_method], dataframes[m])
 
