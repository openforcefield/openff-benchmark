#!/usr/bin/env python

"""
analysis.py

For 2+ sets of SDF files that are analogous in terms of molecules and their conformers,
assess them (e.g., having FF geometries) with respective to a reference SDF
file (e.g., having QM geometries). Metrics include: RMSD of conformers, TFD
(another geometric evaluation), and relative energy differences.

By:      David F. Hahn, Lorenzo D'Amore
Version: Jul 22 2021

"""

import os
import numpy as np
import pandas as pd
import warnings

from rdkit import Chem
from rdkit.Chem import rdMolAlign
from tqdm import tqdm

from . import metrics, readwrite


def gather_df(input_path, ref_method):
    mols = {}
    dataframes = {}
    for path in tqdm(input_path, desc='Reading files'):
        # read in molecules
        m_mols = readwrite.read_sdfs(path)

        # assert that all molecules of path are from the same method
        for mol in m_mols:
            # specify method of molecules
            method = mol.properties['method']
            if method in mols:
                mols[method].append(mol)
            else:
                mols[method] = [ mol ]
                
    # convert molecules to dataframes
    for method in mols:
        dataframes[method] = readwrite.mols_to_dataframe(mols[method])
        assert dataframes[method].index.duplicated().sum() == 0, f"Error: Duplicate molecule entries in the {method} molecule set."

    assert ref_method in mols, f"No molecules for reference method {ref_method} in input path(s)."
    return dataframes


def intersect(dataframes, ref_method):
    index_intersect = dataframes[ref_method].index
    for m in tqdm(dataframes, desc='Checking input'):
        index_intersect = index_intersect.intersection(dataframes[m].index)
    for m, df in tqdm(dataframes.items(), desc='Checking input'):
        dataframes[m] = df.loc[index_intersect]
        if dataframes[m].shape != df.shape:
            warnings.warn(f"Not all conformers of method {m} considered, because these are not available in other methods.")


def get_confs_min(dataframe):
    confs_min = {}
    dataframe.loc[:,'conf_min'] = False
    for mid in tqdm(dataframe.molecule_identifier.unique(), desc='Finding conformer minima'):
        confs = dataframe.loc[dataframe.molecule_identifier==mid]
        if confs.shape[0] == 1:
            conf_min = confs.name[0]
        else:
            conf_min = confs.final_energy.idxmin()
        confs_min[mid] = conf_min
        dataframe.loc[conf_min, 'conf_min'] = True
    return confs_min


def calc_de(dataframe, confs_min):
    for mid in tqdm(dataframe.molecule_identifier.unique(), desc='Calculating energy difference'):
        confs = dataframe.loc[dataframe.molecule_identifier==mid]
        conf_min = confs_min[mid]
        ref_energy = confs.loc[conf_min, 'final_energy']
        for i, row in confs.iterrows():
            dataframe.loc[i, 'final_energy'] = row['final_energy'] - ref_energy


def calc_rmsd(reference, result, ref_name, result_name):
    for i, row in tqdm(reference.iterrows(), desc='Calculating RMSD'):
        try:
            result.loc[i, 'rmsd'] = rdMolAlign.GetBestRMS(row['mol'].to_rdkit(), result.loc[i, 'mol'].to_rdkit())
        except RuntimeError:
            result.loc[i, 'rmsd'] = np.NaN
            print(f"Unable to calculate best RMSD between {ref_name} and {result_name}; conformer `{i}`")
           

def calc_tfd(reference, result):
    for i, row in tqdm(reference.iterrows(), desc='Calculating TFD'):
        result.loc[i, 'tfd'] = metrics.calc_tfd(row['mol'].to_rdkit(), result.loc[i, 'mol'].to_rdkit())


def calc_dde(reference, result):
    result.loc[:,'dde'] = result.final_energy - reference.final_energy


def match_minima(input_path, ref_method, output_directory="./results"):
    
    # collects the input molecules and build a dataframe 
    dataframes = gather_df(input_path, ref_method)
 
    # takes only conformers which are present in all the methods
    intersect(dataframes, ref_method)

    # get a dictionary with molecule index as key and the name of the reference as item
    confs_min = get_confs_min(dataframes[ref_method])

    # reference all final energies to the reference conformer's final energy (the reference conformers final energy will be 0 afterwards)
    calc_de(dataframes[ref_method], confs_min)
    os.makedirs(output_directory, exist_ok=True)
    
    # loop over methods
    for m in dataframes:
        # if the method is the reference method, we do not do the comparison
        # because it's just a comparison with itself
        if m == ref_method:
            continue
        match = get_ref_conf(dataframes[ref_method], dataframes[m], ref_method, m)
        ref_confs = {molecule_id: 
                         match[ match['name'] == ref_conformer ]['ff_mol_name'].values[0] 
                         for molecule_id, ref_conformer in confs_min.items() }
        calc_de(dataframes[m], ref_confs)
        for i, row in match.iterrows():
            match.loc[i, 'tfd'] = metrics.calc_tfd(
                dataframes[ref_method].loc[row['name'], 'mol'].to_rdkit(), 
                dataframes[m].loc[row['ff_mol_name'], 'mol'].to_rdkit()
            )
            match.loc[i, 'dde'] = dataframes[m].loc[row['ff_mol_name'], 'final_energy'] - dataframes[ref_method].loc[row['name'], 'final_energy']
        readwrite.write_results(match, 
                                os.path.join(output_directory, f"matched_{m}.csv"), 
                                columns=['name', 'group_name', 'molecule_index', 'conformer_index', 'ff_mol_name', 'rmsd', 'tfd', 'dde']
        )


def lucas(input_path, ref_method, output_directory="./5-results-lucas"):
    """Execute comparison analysis proposed by Xavier Lucas.

    The command accepts the paths of the optimized molecules obtained from the optimization step
    and creates one output csv file per method.

    For each molecule, the code finds the MM reference conformer (ref_conf) with the lowest RMSD
    value with respect to the QM global minimum (qm_min) and then reports the relative energy (dE) 
    and RMDS between ref_conf and the MM global minimum (mm_min).

    Parameters
    ----------
    input_path : Iterable[Path-like]
        Input paths to gather input SDFs of molecule conformers to compare.
    ref_methd : str
        The value of the SDF property `method` to use as the reference method.
    output_directory : Path-like
        The directory in which to output results.

    """

    # collects the input molecules and build a dataframe
    dataframes = gather_df(input_path, ref_method)

    # takes only conformers which are present in all the methods
    intersect(dataframes, ref_method)

    # find QM min
    qm_df = dataframes[ref_method]
    qm_mins = get_confs_min(qm_df)

    os.makedirs(output_directory, exist_ok=True)

    # find the MM conformer closest to QM qm_min based on rmsd
    # loop over methods

    for m in dataframes:

        # if the method is the reference method, we do not do the comparison
        # because it's just a comparison with itself
        if m == ref_method:
            continue

        mm_df = dataframes[m]

        match = get_ref_conf(qm_df, mm_df, ref_method, m)
        ref_confs = {molecule_id:
                                 match[ match['name'] == ref_conformer ]['ff_mol_name'].values[0]
                                 for molecule_id, ref_conformer in qm_mins.items() }

        # find MM min
        mm_mins = get_confs_min(dataframes[m])

        # calculate dE between ref_conf and mm_min
        for i, row in mm_df.iterrows():
            mm_min = mm_mins[row['molecule_identifier']]
            ref_conf = ref_confs[row['molecule_identifier']]
            if row['conf_min'] == True:
                mm_df.loc[i, 'final_energy'] = mm_df.loc[ref_conf,'final_energy'] - mm_df.loc[mm_min,'final_energy']

        # calculate RMSD between mm_min and ref_conf
        for i, row in mm_df.iterrows():
            mm_min = mm_mins[row['molecule_identifier']]
            ref_conf = ref_confs[row['molecule_identifier']]
            if row['conf_min'] == True:
                try:
                    mm_df.loc[i, 'rmsd'] = rdMolAlign.GetBestRMS(
                                    qm_df.loc[ref_conf, 'mol'].to_rdkit(), qm_df.loc[mm_min, 'mol'].to_rdkit())
                except RuntimeError:
                    mm_df.loc[i, 'rmsd'] = np.NaN
                    print(f"Unable to calculate best RMSD between {ref_method} and {m}; conformer `{i}`")

        # take only the mm_min = True of the dataframe
        mm_results = mm_df.loc[mm_df.conf_min].copy()

        # adds qm_min and ref_conf to the new dataframe
        for i, row in mm_results.iterrows():
            qm_min = qm_mins[row['molecule_identifier']]
            ref_conf = ref_confs[row['molecule_identifier']]
            mm_results.loc[i, 'qm_min'] = qm_min
            mm_results.loc[i, 'ref_conf'] = ref_conf

        mm_results = mm_results.rename(columns={'name':'mm_min', 'ref_conf':'mm_ref',
                                                'rmsd':'rmsd (mm_ref/mm_min)', 'final_energy':'dE (mm_ref-mm_min)'})

        mm_results = mm_results[['qm_min', 'mm_ref', 'mm_min', 'rmsd (mm_ref/mm_min)', 'dE (mm_ref-mm_min)']]

        mm_results.to_csv(os.path.join(output_directory, f"lucas_{m}.csv"), index=False, float_format='%15.8e')


def swope(input_path, ref_method, output_directory="./5-results-swope"):
    """Execute comparison analysis proposed by William Swope.

    The command accepts the paths of the optimized molecules obtained from the optimization step
    and creates one output csv file per method.

    For each molecule, the code reports (i) the relative energy (dE) between each MM conformer and the MM 
    conformer which is the global minimum (mm_min); (ii) the RMSD between each MM conformer and the QM
    conformer which is the global minimum (qm_min).

    Parameters
    ----------
    input_path : Iterable[Path-like]
        Input paths to gather input SDFs of molecule conformers to compare.
    ref_methd : str
        The value of the SDF property `method` to use as the reference method.
    output_directory : Path-like
        The directory in which to output results.

    """

    # collects the input molecules and build a dataframe
    dataframes = gather_df(input_path, ref_method)

    # takes only conformers which are present in all the methods
    intersect(dataframes, ref_method)

    # find QM min
    qm_df = dataframes[ref_method]
    qm_mins = get_confs_min(qm_df)

    os.makedirs(output_directory, exist_ok=True)

    # loop over methods
    for m in dataframes:
        # if the method is the reference method, we do not do the comparison
        # because it's just a comparison with itself
        if m == ref_method:
            continue

        # find MM min
        mm_df = dataframes[m]
        mm_mins = get_confs_min(dataframes[m])

        # calculate dE between ech MM conformer and mm_min
        for mid in tqdm(mm_df.molecule_identifier.unique(), desc='Calculating energy difference'):
            confs = mm_df.loc[mm_df.molecule_identifier==mid]
            mm_min = mm_mins[mid]
            mm_min_energy = confs.loc[mm_min, 'final_energy']
            for i, row in confs.iterrows():
                mm_df.loc[i, 'final_energy'] = row['final_energy'] - mm_min_energy

        # calculate RMSD
        for i, row in tqdm(mm_df.iterrows(), desc='Calculating RMSD'):
<<<<<<< HEAD
            qm_min = qm_mins[row['molecule_index']]
            try:

                mm_df.loc[i, 'rmsd'] = rdMolAlign.GetBestRMS(
                                 row['mol'].to_rdkit(), qm_df.loc[qm_min, 'mol'].to_rdkit())
            except RuntimeError:
                mm_df.loc[i, 'rmsd'] = np.NaN
                print(f"Unable to calculate best RMSD between {ref_method} and {m}; conformer `{i}`")
=======
            qm_min = qm_mins[row['molecule_identifier']]
            mm_df.loc[i, 'rmsd'] = rdMolAlign.GetBestRMS(
                             row['mol'].to_rdkit(), qm_df.loc[qm_min, 'mol'].to_rdkit())
>>>>>>> 4fc6e13d

        mm_results = mm_df.copy()

        # adds qm_min and mm_min to the new dataframe
        for i, row in mm_results.iterrows():
            qm_min = qm_mins[row['molecule_identifier']]
            mm_min = mm_mins[row['molecule_identifier']]
            mm_results.loc[i, 'qm_min'] = qm_min
            mm_results.loc[i, 'mm_min'] = mm_min

        mm_results = mm_results.rename(columns={'name':'mm_conf', 'rmsd':'rmsd (mm_conf/qm_min)',
                                                'final_energy':'dE (mm_conf-mm_min)'})
        
        mm_results = mm_results[['qm_min', 'mm_conf', 'mm_min', 'rmsd (mm_conf/qm_min)', 'dE (mm_conf-mm_min)']]

        mm_results.to_csv(os.path.join(output_directory, f"swope_{m}.csv"), index=False, float_format='%15.8e')



def get_ref_conf(reference, result, ref_name, result_name):
    """
    For each MM method, get the conformers that are the closest (by RMSD) to the global 
    minima conformers calculated with the reference (QM) method.

    Parameters
    ----------
    in_dict : OrderedDict
        dictionary from input file, where key is method and value is dictionary
        first entry should be reference method
        in sub-dictionary, keys are 'sdfile' and 'sdtag'

    Returns
    -------
    mol_dict : dict of dicts
        mol_dict['mol_name']['energies'] =
            [[file1_conf1_E file1_conf2_E] [file2_conf1_E file2_conf2_E]]
        An analogous structure is followed for mol_dict['mol_name']['indices'].

    """
    
    conformer_match = reference.copy()
    for mid in tqdm(reference.molecule_identifier.unique(), desc='Matching conformers'):
        confs_min = reference.loc[reference.molecule_identifier==mid]
        query_confs = result.loc[result.molecule_identifier==mid]
        rms_matrix = {i: {} for i, ref_row in confs_min.iterrows()}
        for i, ref_row in confs_min.iterrows():
            for j, query_row in query_confs.iterrows():
                try:
                    rmsd = rdMolAlign.GetBestRMS(ref_row['mol'].to_rdkit(), query_row['mol'].to_rdkit())
                except:
                    rmsd = np.NaN
                    print(f"Unable to calculate best RMSD between {ref_name} and {result_name}; conformer `{i}`")
                rms_matrix[i][j] = rmsd
        for ref, rms_list in rms_matrix.items():
            conf = min(rms_list, key=rms_list.get)
            conformer_match.loc[ref, 'ff_mol_name'] = conf
            conformer_match.loc[ref, 'rmsd'] = rms_list[conf]

    return conformer_match


def main(input_path, ref_method, output_directory="./results"):
    """
    For 2+ sets of SDF files that are analogous in terms of molecules and their
    conformers, assess them with respective to a reference SDF file (e.g., QM).
    Metrics include RMSD of conformers, TFD, and relative energy differences.

    Parameters
    ----------
    input_path : str
        Path to directory with SDF files of molecules. 
        Multiple input paths can be specified.
    ref_method : str
        Tag of reference methods. The molecules having this tag in
        the "method" SDF property will be used as reference
    output_directory : str
        Directory path to deposit exported data. If not present, this 
        directory will be created. default: ./results/
    """
    # collects the input molecules and build a dataframe
    dataframes = gather_df(input_path, ref_method)

    # takes only conformers which are present in all the methods
    intersect(dataframes, ref_method)

    confs_min = get_confs_min(dataframes[ref_method])
    calc_de(dataframes[ref_method], confs_min)

    os.makedirs(output_directory, exist_ok=True)
    for m in tqdm(dataframes, desc='Processing data'):
        if m == ref_method:
            continue
        calc_de(dataframes[m], confs_min)
        calc_rmsd(dataframes[ref_method], dataframes[m], ref_name=ref_method, result_name=m)
        calc_tfd(dataframes[ref_method], dataframes[m])
        calc_dde(dataframes[ref_method], dataframes[m])

        readwrite.write_results(dataframes[m], os.path.join(output_directory, f"{m}.csv"))


### ------------------- Parser -------------------

if __name__ == "__main__":
    import argparse

    parser = argparse.ArgumentParser()

    # run main
    print("Log file from compare_ffs.py")
    main()<|MERGE_RESOLUTION|>--- conflicted
+++ resolved
@@ -283,8 +283,7 @@
 
         # calculate RMSD
         for i, row in tqdm(mm_df.iterrows(), desc='Calculating RMSD'):
-<<<<<<< HEAD
-            qm_min = qm_mins[row['molecule_index']]
+            qm_min = qm_mins[row['molecule_identifier']]
             try:
 
                 mm_df.loc[i, 'rmsd'] = rdMolAlign.GetBestRMS(
@@ -292,11 +291,6 @@
             except RuntimeError:
                 mm_df.loc[i, 'rmsd'] = np.NaN
                 print(f"Unable to calculate best RMSD between {ref_method} and {m}; conformer `{i}`")
-=======
-            qm_min = qm_mins[row['molecule_identifier']]
-            mm_df.loc[i, 'rmsd'] = rdMolAlign.GetBestRMS(
-                             row['mol'].to_rdkit(), qm_df.loc[qm_min, 'mol'].to_rdkit())
->>>>>>> 4fc6e13d
 
         mm_results = mm_df.copy()
 
