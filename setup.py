"""
OpenFF Benchmark
Comparison benchmarks between public force fields and Open Force Field Initiative force fields
"""
import os
from os.path import relpath, join
import sys
from setuptools import setup, find_namespace_packages
import versioneer

short_description = __doc__.split("\n")

# from https://github.com/pytest-dev/pytest-runner#conditional-requirement
needs_pytest = {'pytest', 'test', 'ptr'}.intersection(sys.argv)
pytest_runner = ['pytest-runner'] if needs_pytest else []

try:
    with open("README.md", "r") as handle:
        long_description = handle.read()
except:
    long_description = "\n".join(short_description[2:])


def find_package_data(data_root, package_root):
    files = []
    for root, dirnames, filenames in os.walk(data_root):
        for fn in filenames:
            files.append(relpath(join(root, fn), package_root))
    return files


setup(
    # Self-descriptive entries which should always be present
    name='openff-benchmark',
    author='Open Forcefield Consortium',
    author_email='jaime.rodriguez-guerra@openforcefield.org',
    description=short_description[0],
    long_description=long_description,
    long_description_content_type="text/markdown",
    version=versioneer.get_version(),
    cmdclass=versioneer.get_cmdclass(),
    license='MIT',

    entry_points={
        "console_scripts": [
            "openff-benchmark = openff.benchmark.cli:cli",
        ]
    },

<<<<<<< HEAD
=======
    package_data={'openff.benchmark': find_package_data('openff/benchmark/data', 'openff/benchmark')},

>>>>>>> 7e791c2d
    # Which Python importable modules should be included when your package is installed
    # Handled automatically by setuptools. Use 'exclude' to prevent some specific
    # subpackage(s) from being added, if needed
    packages=find_namespace_packages(include=['openff.*']),

    # Optional include package data to ship with your package
    # Customize MANIFEST.in if the general case does not suit your needs
    # Comment out this line to prevent the files from being packaged with your software
    include_package_data=True,

    # Allows `setup.py test` to work correctly with pytest
    setup_requires=[] + pytest_runner,

    # Additional entries you may want simply uncomment the lines you want and fill in the data
    # url='http://www.my_package.com',  # Website
    # install_requires=[],              # Required packages, pulls from pip if needed; do not use for Conda deployment
    # platforms=['Linux',
    #            'Mac OS-X',
    #            'Unix',
    #            'Windows'],            # Valid platforms your code works on, adjust to your flavor
    # python_requires=">=3.5",          # Python version restrictions

    # Manual control if final package is compressible or not, set False to prevent the .egg from being made
    # zip_safe=False,

)<|MERGE_RESOLUTION|>--- conflicted
+++ resolved
@@ -47,11 +47,8 @@
         ]
     },
 
-<<<<<<< HEAD
-=======
     package_data={'openff.benchmark': find_package_data('openff/benchmark/data', 'openff/benchmark')},
 
->>>>>>> 7e791c2d
     # Which Python importable modules should be included when your package is installed
     # Handled automatically by setuptools. Use 'exclude' to prevent some specific
     # subpackage(s) from being added, if needed
