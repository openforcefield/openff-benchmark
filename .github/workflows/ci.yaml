name: CI

on:
  push:
    branches:
      - "master"
  pull_request:
    branches:
      - "master"

jobs:
  test:
    runs-on: ${{ matrix.os }}
    strategy:
      fail-fast: false
      matrix:
        os: 
          - ubuntu-latest
         #- macOS-latest 
        python-version: [3.6, 3.7]
    env:
      CI_OS: ${{ matrix.os }}
      PYVER: ${{ matrix.python-version }}

    steps:
    - uses: actions/checkout@v2

    - name: Cache conda
      uses: actions/cache@v1
      env:
        # Increase this value to reset cache if etc/example-environment.yml has not changed
        CACHE_NUMBER: 0
      with:
        path: ~/conda_pkgs_dir
        key:
          ${{ runner.os }}-conda-${{ env.CACHE_NUMBER }}-${{
          hashFiles('devtools/prod-envs/optimization.yaml') }}

    - name: Configure conda
      uses: conda-incubator/setup-miniconda@v2
      with:
        python-version: ${{ matrix.python-version }}
<<<<<<< HEAD
        activate-environment: test
        mamba-version: "*"
        channels: conda-forge,defaults
        channel-priority: true
=======
        activate-environment: openff-benchmark-optimization
>>>>>>> 0d03f70f
        environment-file: devtools/prod-envs/optimization.yaml
        auto-activate-base: false

    - name: Additional info about the build
      shell: bash
      run: |
        uname -a
        df -h
        ulimit -a

    - name: Environment Information
      shell: bash -l {0}
      run: |
        conda info
        conda list

    - name: Install pytest, pytest plugins
      shell: bash -l {0}
      run: |
        python -m pip install pytest pytest-cov

    - name: Install package
      shell: bash -l {0}
      run: |
        python -m pip install --no-deps .

    - name: Run tests
      shell: bash -l {0}
      run: |
        pytest -v --cov=openff/benchmark --cov-report=xml --cov-config=setup.cfg openff/benchmark/tests/

    - name: Codecov
      uses: codecov/codecov-action@v1
      with:
        file: ./coverage.xml
        fail_ci_if_error: true<|MERGE_RESOLUTION|>--- conflicted
+++ resolved
@@ -40,14 +40,7 @@
       uses: conda-incubator/setup-miniconda@v2
       with:
         python-version: ${{ matrix.python-version }}
-<<<<<<< HEAD
-        activate-environment: test
-        mamba-version: "*"
-        channels: conda-forge,defaults
-        channel-priority: true
-=======
         activate-environment: openff-benchmark-optimization
->>>>>>> 0d03f70f
         environment-file: devtools/prod-envs/optimization.yaml
         auto-activate-base: false
 
