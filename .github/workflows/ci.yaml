name: CI

on:
  push:
    branches:
      - "master"
  pull_request:
    branches:
      - "master"

jobs:
  test:
    runs-on: ${{ matrix.os }}
    strategy:
      fail-fast: false
      matrix:
        os: 
          - ubuntu-latest
         #- macOS-latest 
         #python-version: 
         #  - 3.6
         #  - 3.7
    env:
      CI_OS: ${{ matrix.os }}
      #PYVER: ${{ matrix.python-version }}

    steps:
    - uses: actions/checkout@v2

    - name: Cache conda
      uses: actions/cache@v1
      env:
        # Increase this value to reset cache if etc/example-environment.yml has not changed
        CACHE_NUMBER: 0
      with:
        path: ~/conda_pkgs_dir
        key:
          ${{ matrix.os }}-conda-${{ env.CACHE_NUMBER }}-${{
          hashFiles('devtools/prod-envs/openff-benchmark-optimization.yaml') }}

    - name: Configure conda
      uses: conda-incubator/setup-miniconda@v2
      with:
<<<<<<< HEAD
        python-version: ${{ matrix.python-version }}
        activate-environment: test
        mamba-version: "*"
        channels: conda-forge,defaults
        channel-priority: true
        environment-file: devtools/prod-envs/optimization.yaml
=======
        #python-version: ${{ matrix.python-version }}
        activate-environment: openff-benchmark-optimization
        environment-file: devtools/prod-envs/openff-benchmark-optimization.yaml
>>>>>>> 7e791c2d
        auto-activate-base: false
          use-only-tar-bz2: true # IMPORTANT: This needs to be set for caching to work properly!

    - name: Additional info about the build
      shell: bash
      run: |
        uname -a
        df -h
        ulimit -a

    - name: Environment Information
      shell: bash -l {0}
      run: |
        conda info
        conda list

    - name: Install pytest, pytest plugins
      shell: bash -l {0}
      run: |
        python -m pip install pytest pytest-cov

    - name: Install package
      shell: bash -l {0}
      run: |
        python -m pip install --no-deps .

    - name: Run tests
      shell: bash -l {0}
      run: |
        pytest -v --cov=openff/benchmark --cov-report=xml --cov-config=setup.cfg openff/benchmark/tests/

    - name: Codecov
      uses: codecov/codecov-action@v1
      with:
        file: ./coverage.xml
        fail_ci_if_error: true<|MERGE_RESOLUTION|>--- conflicted
+++ resolved
@@ -41,18 +41,9 @@
     - name: Configure conda
       uses: conda-incubator/setup-miniconda@v2
       with:
-<<<<<<< HEAD
-        python-version: ${{ matrix.python-version }}
-        activate-environment: test
-        mamba-version: "*"
-        channels: conda-forge,defaults
-        channel-priority: true
-        environment-file: devtools/prod-envs/optimization.yaml
-=======
         #python-version: ${{ matrix.python-version }}
         activate-environment: openff-benchmark-optimization
         environment-file: devtools/prod-envs/openff-benchmark-optimization.yaml
->>>>>>> 7e791c2d
         auto-activate-base: false
           use-only-tar-bz2: true # IMPORTANT: This needs to be set for caching to work properly!
 
